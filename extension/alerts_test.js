// Copyright 2019 Google LLC
//
// Licensed under the Apache License, Version 2.0 (the "License");
// you may not use this file except in compliance with the License.
// You may obtain a copy of the License at
//
//      http://www.apache.org/licenses/LICENSE-2.0
//
// Unless required by applicable law or agreed to in writing, software
// distributed under the License is distributed on an "AS IS" BASIS,
// WITHOUT WARRANTIES OR CONDITIONS OF ANY KIND, either express or implied.
// See the License for the specific language governing permissions and
// limitations under the License.

/**
 * @fileoverview Unit tests for alerts.js.
 */

goog.module('suspiciousSiteReporter.alerts.test');
goog.setTestOnly();

const alerts = goog.require('suspiciousSiteReporter.alerts');

describe('alerts', () => {
  beforeEach(() => {
    chrome.history = {
      search: jasmine.createSpy(),
    };

    jasmine.clock().mockDate(new Date(2019, 0, 1));
    chrome.history.search.and.callFake((details, callback) => {
      callback([
        {url: 'http://visitedyesterday.test/page1'},
        {url: 'http://visitedthreemonthsago.test/page1'},
      ]);
    });
  });

  describe('isIDN', () => {
    it('should return false when site does not use an IDN', () => {
      expect(alerts.isIDN('not-idn.com')).toEqual(false);
      expect(alerts.isIDN('some-xn--com')).toEqual(false);
      expect(alerts.isIDN('test.some-xn--com')).toEqual(false);
      expect(alerts.isIDN('test.com/xn--v8j0cwa6g')).toEqual(false);
    });

    it('should return true when site uses an IDN', () => {
      // Uses ひらがな.com, which should be encoded before getting
      // passed into this function.
      expect(alerts.isIDN('xn--v8j0cwa6g.com/')).toEqual(true);
      expect(alerts.isIDN('test.xn--v8j0cwa6g.com/')).toEqual(true);
      expect(alerts.isIDN('xn--v8j0cwa6g.com')).toEqual(true);
      expect(alerts.isIDN('test.xn--com')).toEqual(true);
    });
  });

  // These tests assume that chrome.history.search is getting called with the
  // correct arguments.
  describe('visitedBeforeToday', () => {
    it('should return false when site visited for the first time today',
       (done) => {
         alerts.visitedBeforeToday('visitedtoday.test').then((response) => {
           expect(response).toEqual(false);
           done();
         });
       });

    it('should return false when site visited over six months ago', (done) => {
      alerts.visitedBeforeToday('visitedoneyearago.test').then((response) => {
        expect(response).toEqual(false);
        done();
      });
    });

    it('should return true when site visited yesterday', (done) => {
      alerts.visitedBeforeToday('visitedyesterday.test').then((response) => {
        expect(response).toEqual(true);
        done();
      });
    });

    it('should return true when site visited three months ago', (done) => {
      alerts.visitedBeforeToday('visitedthreemonthsago.test')
          .then((response) => {
            expect(response).toEqual(true);
            done();
          });
    });

    it('should return true when the user has no browsing history', (done) => {
      chrome.history.search = jasmine.createSpy();
      chrome.history.search.and.callFake((details, callback) => {
        callback([]);
      });
      alerts.visitedBeforeToday('').then((response) => {
        expect(response).toEqual(true);
        done();
      });
    });
  });

  describe('manySubdomains', () => {
    it('should return true when site has unusally many subdomains', () => {
      expect(alerts.hasManySubdomains('http://many.many.many.subdomains.co.uk'))
          .toEqual(true);
      expect(alerts.hasManySubdomains('http://many.many.many.subdomains.com'))
          .toEqual(true);
    });

    it('should return false when site does not have unusally many subdomains',
       () => {
         expect(alerts.hasManySubdomains('http://not-many.subdomains.co.uk'))
             .toEqual(false);
         expect(alerts.hasManySubdomains('http://not-many.subdomains.com'))
             .toEqual(false);
       });
  });

  describe('computeAlerts', () => {
    it('should return the correct list of alerts', async (done) => {
      alerts.computeAlerts('http://visitedyesterday.test').then((response) => {
        expect(response.length).toEqual(1);
      });

      alerts.computeAlerts('http://visitedtoday.test').then((response) => {
        expect(response.length).toEqual(2);
        expect(response).toContain(alerts.ALERT_MESSAGES['notVisitedBefore']);
      });

<<<<<<< HEAD
      alerts.computeAlerts('http://many.many.subdomains.test').then((response) => {
        expect(response.length).toEqual(3);
        expect(response).toContain(alerts.ALERT_MESSAGES['manySubdomains']);
      });

      alerts.computeAlerts('http://not-many.subdomains.co.uk').then((response) => {
        expect(response.length).toEqual(3);
        expect(response).not.toContain(alerts.ALERT_MESSAGES['manySubdomains']);
      });

=======
>>>>>>> 33fa216e
      done();
    });
  });
});<|MERGE_RESOLUTION|>--- conflicted
+++ resolved
@@ -127,19 +127,6 @@
         expect(response).toContain(alerts.ALERT_MESSAGES['notVisitedBefore']);
       });
 
-<<<<<<< HEAD
-      alerts.computeAlerts('http://many.many.subdomains.test').then((response) => {
-        expect(response.length).toEqual(3);
-        expect(response).toContain(alerts.ALERT_MESSAGES['manySubdomains']);
-      });
-
-      alerts.computeAlerts('http://not-many.subdomains.co.uk').then((response) => {
-        expect(response.length).toEqual(3);
-        expect(response).not.toContain(alerts.ALERT_MESSAGES['manySubdomains']);
-      });
-
-=======
->>>>>>> 33fa216e
       done();
     });
   });
